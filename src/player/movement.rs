--- conflicted
+++ resolved
@@ -99,12 +99,8 @@
         (
             &mut KinematicCharacterController,
             &KinematicCharacterControllerOutput,
-<<<<<<< HEAD
-            &mut PlayerMovement
-=======
             &mut PlayerMovement,
             Option<&InputLocked>,
->>>>>>> 0e692419
         ),
         With<PlayerMarker>,
     >,
