use bevy::{
    input::{
        common_conditions::{input_just_pressed, input_just_released, input_pressed},
        mouse::MouseWheel,
    },
    prelude::*,
};
use bevy_rapier2d::plugin::RapierContext;
use enum_map::{enum_map, EnumMap};
use itertools::Itertools;
use ui::LightUiPlugin;

use bevy::prelude::ops::{cos, sin};
use std::f32::consts::PI;

use crate::{
    input::{update_cursor_world_coords, CursorWorldCoords},
    level::{mirror::Mirror, CurrentLevel, LevelSystems},
    light::{
        segments::{play_light_beam, PrevLightBeamPlayback},
        LightBeamSource, LightColor, LightSourceZMarker, BlackRayComponent,
    },
    lighting::LineLight2d,
};
use indicator::LightIndicatorPlugin;

mod indicator;
mod ui;

const NUMINCREMENTS: i32 = 16; // The number of angle increments for light beam alignment

use super::{not_input_locked, PlayerMarker};

pub struct PlayerLightPlugin;

impl Plugin for PlayerLightPlugin {
    fn build(&self, app: &mut App) {
        app.add_plugins(LightIndicatorPlugin)
            .add_plugins(LightUiPlugin)
            .add_systems(
                Update,
                (
                    handle_color_switch,
                    should_shoot_light::<true>.run_if(input_just_pressed(MouseButton::Left)),
                    should_shoot_light::<false>.run_if(input_just_pressed(MouseButton::Right)),
                    preview_light_path,
                    spawn_angle_indicator.run_if(
                        input_just_pressed(MouseButton::Left).or((input_just_released(
                            KeyCode::ShiftLeft,
                        )
                        .or(input_just_released(KeyCode::ShiftRight)))
                        .and(input_pressed(MouseButton::Left))),
                    ),
                    despawn_angle_indicator.run_if(
                        input_just_released(MouseButton::Left)
                            .or(input_just_pressed(MouseButton::Right))
                            .or(input_just_pressed(KeyCode::ShiftLeft))
                            .or(input_just_pressed(KeyCode::ShiftRight)),
                    ),
                    spawn_angle_increments_indicators.run_if(
                        input_just_pressed(KeyCode::ShiftLeft)
                            .or(input_just_pressed(KeyCode::ShiftRight))
                            .and(input_pressed(MouseButton::Left)),
                    ),
                    despawn_angle_increments_indicators.run_if(
                        input_just_released(KeyCode::ShiftLeft)
                            .or(input_just_released(KeyCode::ShiftRight))
                            .or(input_just_pressed(MouseButton::Right)),
                    ),
                    shoot_light.run_if(input_just_released(MouseButton::Left)),
                )
                    .chain()
                    .run_if(not_input_locked)
                    .in_set(LevelSystems::Simulation)
                    .after(update_cursor_world_coords),
            );
    }
}

/// A [`Component`] used to track Lyra's current shooting color as well as the number of beams of
/// that color remaining.
#[derive(Component, Default, Debug)]
pub struct PlayerLightInventory {
    /// set to true when LMB is clicked, set to false when RMB is clicked/LMB is released
    should_shoot: bool,
    pub current_color: Option<LightColor>,
    /// Is true if the color is available
    pub sources: EnumMap<LightColor, bool>,
}

impl PlayerLightInventory {
    pub fn new() -> Self {
        PlayerLightInventory {
            should_shoot: false,
            current_color: None,
            sources: enum_map! {
                LightColor::Green =>true,
                LightColor::Blue => true,
                LightColor::Purple => true,
                LightColor::White =>true,
                LightColor::Black => true,
            },
        }
    }

    pub fn can_shoot(&self) -> bool {
        self.should_shoot && self.current_color.is_some_and(|color| self.sources[color])
    }
}

#[derive(Component)]
pub struct AngleMarker;

pub fn spawn_angle_indicator(
    mut commands: Commands,
    q_player: Query<Entity, With<PlayerMarker>>,
    q_angle: Query<Entity, With<AngleMarker>>,
    asset_server: Res<AssetServer>,
) {
    let Ok(player) = q_player.get_single() else {
        return;
    };

    if !q_angle.is_empty() {
        return;
    }

    commands.entity(player).with_child((
        Sprite {
            image: asset_server.load("angle.png"),
            color: Color::srgba(1.0, 1.0, 1.0, 0.1),
            ..default()
        },
        AngleMarker,
    ));
}

#[derive(Component)]
pub struct AngleIncrementMarker;

pub fn spawn_angle_increments_indicators(
    mut commands: Commands,
    q_player: Query<Entity, With<PlayerMarker>>,
    q_angle: Query<Entity, With<AngleIncrementMarker>>,
    asset_server: Res<AssetServer>,
) {
    for i in 0..NUMINCREMENTS {
        let angle_increment = (2.0 * PI) / NUMINCREMENTS as f32;
        let Ok(player) = q_player.get_single() else {
            return;
        };

        if !q_angle.is_empty() {
            return;
        }

        commands.entity(player).with_child((
            Sprite {
                image: asset_server.load("angle_increment.png"),
                color: Color::srgba(1.0, 1.0, 1.0, 0.1),
                ..default()
            },
            AngleIncrementMarker,
            Transform {
                rotation: Quat::from_rotation_z(i as f32 * angle_increment),
                ..default()
            },
        ));
    }
}

pub fn despawn_angle_indicator(mut commands: Commands, q_angle: Query<Entity, With<AngleMarker>>) {
    for angle in q_angle.iter() {
        commands.entity(angle).despawn_recursive();
    }
}

pub fn despawn_angle_increments_indicators(
    mut commands: Commands,
    q_angle: Query<Entity, With<AngleIncrementMarker>>,
) {
    for angle in q_angle.iter() {
        commands.entity(angle).despawn_recursive();
    }
}

/// [`System`] to handle the keyboard presses corresponding to color switches.
pub fn handle_color_switch(
    keys: Res<ButtonInput<KeyCode>>,
    mut ev_scroll: EventReader<MouseWheel>,
    mut q_inventory: Query<&mut PlayerLightInventory, With<PlayerMarker>>,
    current_level: Res<CurrentLevel>,
) {
    let Ok(mut inventory) = q_inventory.get_single_mut() else {
        return;
    };

    static COLOR_BINDS: [(KeyCode, LightColor); 5] = [
        (KeyCode::Digit1, LightColor::Green),
        (KeyCode::Digit2, LightColor::Purple),
        (KeyCode::Digit3, LightColor::White),
        (KeyCode::Digit4, LightColor::Blue),
        (KeyCode::Digit5, LightColor::Black),
    ];

    let mut cur_index = match inventory.current_color {
        None => -1,
        Some(LightColor::Green) => 0,
        Some(LightColor::Purple) => 1,
        Some(LightColor::White) => 2,
        Some(LightColor::Blue) => 3,
        Some(LightColor::Black) => 4,
    };

    for scroll in ev_scroll.read() {
        let sign = -(scroll.y.signum() as i32);
        let mut new_index = cur_index + sign;

        // suspicious algorithm to cycle through available colors with the scroll wheel
        // basically skips disallowed colors until you find the next one
        let mut count = 0;
        while !current_level.allowed_colors[COLOR_BINDS[new_index.rem_euclid(4) as usize].1]
            && count < COLOR_BINDS.len()
        {
            new_index += sign;
            count += 1;
        }
        cur_index = new_index;
        if current_level.allowed_colors[COLOR_BINDS[new_index.rem_euclid(4) as usize].1] {
            inventory.current_color = Some(COLOR_BINDS[cur_index.rem_euclid(4) as usize].1);
        }
    }

    for (key, color) in COLOR_BINDS {
        if keys.just_pressed(key) && current_level.allowed_colors[color] {
            inventory.current_color = Some(color);
        }
    }
}

pub fn should_shoot_light<const V: bool>(
    mut q_player: Query<&mut PlayerLightInventory, With<PlayerMarker>>,
) {
    let Ok(mut inventory) = q_player.get_single_mut() else {
        return;
    };
    inventory.should_shoot = V;
}

pub fn shoot_light(
    mut commands: Commands,
    mut q_player: Query<(&Transform, &mut PlayerLightInventory), With<PlayerMarker>>,
    q_light_source_z: Query<&Transform, With<LightSourceZMarker>>,
    q_cursor: Query<&CursorWorldCoords>,
    keys: Res<ButtonInput<KeyCode>>,
    asset_server: Res<AssetServer>,
) {
    let Ok((player_transform, mut player_inventory)) = q_player.get_single_mut() else {
        return;
    };
    let Ok(light_source_z) = q_light_source_z.get_single() else {
        return;
    };
    let Ok(cursor_pos) = q_cursor.get_single() else {
        return;
    };
    if !player_inventory.can_shoot() {
        return;
    }

    let ray_pos = player_transform.translation.truncate();
    let mut ray_dir = (cursor_pos.pos - ray_pos).normalize_or_zero();

    if keys.pressed(KeyCode::ShiftLeft) || keys.pressed(KeyCode::ShiftRight) {
        ray_dir = snap_ray(ray_dir);
    }

    if ray_dir == Vec2::ZERO {
        return;
    }

    let shoot_color = player_inventory.current_color.unwrap();

    let mut source_transform =
        Transform::from_translation(ray_pos.extend(light_source_z.translation.z));
    source_transform.rotate_z(ray_dir.to_angle());
    let mut source_sprite = Sprite::from_image(asset_server.load("light/compass.png"));
    source_sprite.color = Color::srgb(2.0, 2.0, 2.0);
    let mut outer_source_sprite = Sprite::from_image(asset_server.load("light/compass-gold.png"));
    outer_source_sprite.color = shoot_color.light_beam_color().mix(&Color::BLACK, 0.4);

    commands
        .spawn(LightBeamSource {
            start_pos: ray_pos,
            start_dir: ray_dir,
            time_traveled: 0.0,
            color: shoot_color,
        })
        .insert(PrevLightBeamPlayback::default())
        .insert(LineLight2d::point(
            shoot_color.lighting_color().extend(1.0),
            30.0,
            0.0,
        ))
        .insert(source_sprite)
        .insert(source_transform)
        .with_child(outer_source_sprite);

    // Bevy's Mut or ResMut doesn't let you borrow multiple fields of a struct, so sometimes you
    // need to "reborrow" it to turn it into &mut. See https://bevy-cheatbook.github.io/pitfalls/split-borrows.html
    let player_inventory = &mut *player_inventory;
    player_inventory.sources[shoot_color] = false;
    player_inventory.should_shoot = false;
}

/// [`System`] that uses [`Gizmos`] to preview the light path while the left mouse button is held
/// down. This system needs some work, namely:
///
/// - Not using [`Gizmos`] to render the light segments
pub fn preview_light_path(
    mut q_rapier: Query<&mut RapierContext>,
    q_player: Query<(&Transform, &PlayerLightInventory), With<PlayerMarker>>,
    q_cursor: Query<&CursorWorldCoords>,
    keys: Res<ButtonInput<KeyCode>>,
    q_mirror: Query<&Mirror>,
    mut gizmos: Gizmos,
    q_black_ray: Query<(Entity, &BlackRayComponent)>,
) {
    let Ok(rapier_context) = q_rapier.get_single_mut() else {
        return;
    };
    let Ok((transform, inventory)) = q_player.get_single() else {
        return;
    };
    let Ok(cursor_pos) = q_cursor.get_single() else {
        return;
    };
    if !inventory.can_shoot() {
        return;
    }

    let shoot_color = inventory.current_color.unwrap();

    let ray_pos = transform.translation.truncate();
    let mut ray_dir = (cursor_pos.pos - ray_pos).normalize_or_zero();

    if keys.pressed(KeyCode::ShiftLeft) || keys.pressed(KeyCode::ShiftRight) {
        ray_dir = snap_ray(ray_dir);
    }

    let dummy_source = LightBeamSource {
        start_pos: ray_pos,
        start_dir: ray_dir,
        time_traveled: 10000.0, // LOL
        color: shoot_color,
    };
<<<<<<< HEAD
    let playback = play_light_beam(rapier_context.into_inner(), &dummy_source, &q_black_ray);
=======
    let playback = play_light_beam(rapier_context.into_inner(), &dummy_source, &q_mirror);
>>>>>>> c7cf0747

    for (a, b) in playback.iter_points(&dummy_source).tuple_windows() {
        gizmos.line_2d(a, b, shoot_color.light_beam_color().darker(0.3));
    }
}

fn snap_ray(ray_vec: Vec2) -> Vec2 {
    let ray_angle = (ray_vec.y.atan2(ray_vec.x) + (2.0 * PI)) % (2.0 * PI);
    let increment_angle = (2.0 * PI) / NUMINCREMENTS as f32;
    let snapped_angle = (ray_angle / increment_angle).round() * increment_angle;

    Vec2::new(cos(snapped_angle), sin(snapped_angle))
}<|MERGE_RESOLUTION|>--- conflicted
+++ resolved
@@ -18,7 +18,7 @@
     level::{mirror::Mirror, CurrentLevel, LevelSystems},
     light::{
         segments::{play_light_beam, PrevLightBeamPlayback},
-        LightBeamSource, LightColor, LightSourceZMarker, BlackRayComponent,
+        BlackRayComponent, LightBeamSource, LightColor, LightSourceZMarker,
     },
     lighting::LineLight2d,
 };
@@ -354,11 +354,12 @@
         time_traveled: 10000.0, // LOL
         color: shoot_color,
     };
-<<<<<<< HEAD
-    let playback = play_light_beam(rapier_context.into_inner(), &dummy_source, &q_black_ray);
-=======
-    let playback = play_light_beam(rapier_context.into_inner(), &dummy_source, &q_mirror);
->>>>>>> c7cf0747
+    let playback = play_light_beam(
+        rapier_context.into_inner(),
+        &dummy_source,
+        &q_black_ray,
+        &q_mirror,
+    );
 
     for (a, b) in playback.iter_points(&dummy_source).tuple_windows() {
         gizmos.line_2d(a, b, shoot_color.light_beam_color().darker(0.3));
