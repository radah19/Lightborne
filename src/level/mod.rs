--- conflicted
+++ resolved
@@ -20,12 +20,8 @@
     sound::{BgmTrack, ChangeBgmEvent},
 };
 use crystal::CrystalPlugin;
-<<<<<<< HEAD
+use entity::SpikeBundle;
 use platform::PlatformPlugin;
-use entity::{SemiSolidPlatformBundle, SpikeBundle};
-=======
-use entity::SpikeBundle;
->>>>>>> 0e692419
 use setup::LevelSetupPlugin;
 use start_flag::{init_start_marker, StartFlagBundle};
 use walls::{Wall, WallBundle};
@@ -50,14 +46,11 @@
         app.add_plugins(LdtkPlugin)
             .add_plugins(LevelSetupPlugin)
             .add_plugins(CrystalPlugin)
-<<<<<<< HEAD
             .add_plugins(PlatformPlugin)
-=======
             .add_plugins(CrystalShardPlugin)
             .add_plugins(LightSensorPlugin)
             .add_plugins(SemiSolidPlugin)
             .add_plugins(EggPlugin)
->>>>>>> 0e692419
             .init_resource::<CurrentLevel>()
             .register_ldtk_entity::<LdtkPlayerBundle>("Lyra")
             .register_ldtk_entity::<StartFlagBundle>("Start")
