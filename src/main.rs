use animation::SpriteAnimationPlugin;
use bevy::prelude::*;
use bevy::window::PresentMode;
use bevy::{asset::AssetMetaCheck, diagnostic::LogDiagnosticsPlugin};
use bevy_rapier2d::prelude::*;

use camera::CameraPlugin;
use config::ConfigPlugin;
use debug::DebugPlugin;
use input::{init_cursor_world_coords, update_cursor_world_coords};
use level::LevelManagementPlugin;
use level_select::LevelSelectPlugin;
use light::LightManagementPlugin;
use lighting::DeferredLightingPlugin;
use particle::ParticlePlugin;
use pause::PausePlugin;
use start_menu::StartMenuPlugin;
use player::PlayerManagementPlugin;
use shared::{AnimationState, GameState, ResetLevel, UiState};
use sound::SoundPlugin;

mod animation;
mod camera;
mod config;
mod debug;
mod input;
mod level;
mod level_select;
mod light;
mod lighting;
mod particle;
mod pause;
mod player;
mod shared;
<<<<<<< HEAD
mod start_menu;
=======
mod sound;
>>>>>>> c3ba69a3

fn main() {
    App::new()
        .add_plugins(
            DefaultPlugins
                .set(ImagePlugin::default_nearest())
                .set(WindowPlugin {
                    primary_window: Some(Window {
                        title: "Lightborne".into(),
                        name: Some("lightborne".into()),
                        present_mode: PresentMode::AutoNoVsync,
                        canvas: Some("#bevy-container".into()),
                        fit_canvas_to_parent: true,
                        prevent_default_event_handling: false,
                        ..default()
                    }),
                    ..default()
                })
                .set(AssetPlugin {
                    //https://github.com/bevyengine/bevy_github_ci_template/issues/48
                    meta_check: AssetMetaCheck::Never,
                    ..default()
                }),
        )
        .add_plugins(bevy_mod_debugdump::CommandLineArgs)
        .add_plugins(ConfigPlugin)
        .add_plugins(LogDiagnosticsPlugin::default())
        .add_plugins(RapierPhysicsPlugin::<NoUserData>::pixels_per_meter(8.0).in_fixed_schedule())
        .add_plugins(SpriteAnimationPlugin)
        .add_plugins(PlayerManagementPlugin)
        .add_plugins(LevelManagementPlugin)
        .add_plugins(LightManagementPlugin)
        .add_plugins(SoundPlugin)
        .add_plugins(ParticlePlugin)
        .add_plugins(PausePlugin)
<<<<<<< HEAD
        .add_plugins(StartMenuPlugin)
        .add_plugins(CameraPlugin)
        .add_plugins(LightingPlugin)
        .add_plugins(DebugPlugin::default())
        .insert_state(GameState::StartMenu)
=======
        .add_plugins(LevelSelectPlugin)
        .add_plugins(CameraPlugin)
        .insert_state(GameState::Ui)
        .add_sub_state::<UiState>()
        .add_sub_state::<AnimationState>()
        .insert_state(UiState::LevelSelect)
        .add_plugins(DeferredLightingPlugin)
        .add_plugins(DebugPlugin {
            // physics: true,
            // ambiguity: true,
            ..default()
        })
>>>>>>> c3ba69a3
        .add_event::<ResetLevel>()
        .add_systems(Startup, init_cursor_world_coords)
        .add_systems(Update, update_cursor_world_coords)
        .run();
}<|MERGE_RESOLUTION|>--- conflicted
+++ resolved
@@ -14,10 +14,10 @@
 use lighting::DeferredLightingPlugin;
 use particle::ParticlePlugin;
 use pause::PausePlugin;
-use start_menu::StartMenuPlugin;
 use player::PlayerManagementPlugin;
 use shared::{AnimationState, GameState, ResetLevel, UiState};
 use sound::SoundPlugin;
+use start_menu::StartMenuPlugin;
 
 mod animation;
 mod camera;
@@ -32,11 +32,8 @@
 mod pause;
 mod player;
 mod shared;
-<<<<<<< HEAD
+mod sound;
 mod start_menu;
-=======
-mod sound;
->>>>>>> c3ba69a3
 
 fn main() {
     App::new()
@@ -72,26 +69,15 @@
         .add_plugins(SoundPlugin)
         .add_plugins(ParticlePlugin)
         .add_plugins(PausePlugin)
-<<<<<<< HEAD
         .add_plugins(StartMenuPlugin)
-        .add_plugins(CameraPlugin)
-        .add_plugins(LightingPlugin)
-        .add_plugins(DebugPlugin::default())
-        .insert_state(GameState::StartMenu)
-=======
         .add_plugins(LevelSelectPlugin)
         .add_plugins(CameraPlugin)
+        .add_plugins(DebugPlugin::default())
         .insert_state(GameState::Ui)
         .add_sub_state::<UiState>()
         .add_sub_state::<AnimationState>()
-        .insert_state(UiState::LevelSelect)
+        .insert_state(UiState::StartMenu)
         .add_plugins(DeferredLightingPlugin)
-        .add_plugins(DebugPlugin {
-            // physics: true,
-            // ambiguity: true,
-            ..default()
-        })
->>>>>>> c3ba69a3
         .add_event::<ResetLevel>()
         .add_systems(Startup, init_cursor_world_coords)
         .add_systems(Update, update_cursor_world_coords)
