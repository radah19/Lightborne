use animation::SpriteAnimationPlugin;
use bevy::prelude::*;
use bevy::window::PresentMode;
use bevy::{asset::AssetMetaCheck, diagnostic::LogDiagnosticsPlugin};
use bevy_rapier2d::prelude::*;

use camera::CameraPlugin;
use config::ConfigPlugin;
use debug::DebugPlugin;
use input::{init_cursor_world_coords, update_cursor_world_coords};
use level::LevelManagementPlugin;
use level_select::LevelSelectPlugin;
use light::LightManagementPlugin;
use lighting::DeferredLightingPlugin;
use particle::ParticlePlugin;
use pause::PausePlugin;
use player::PlayerManagementPlugin;
use shared::{GameState, ResetLevel, UiState};

mod animation;
mod camera;
mod config;
mod debug;
mod input;
mod level;
mod level_select;
mod light;
mod lighting;
mod particle;
mod pause;
mod player;
mod shared;

fn main() {
    App::new()
        .add_plugins(
            DefaultPlugins
                .set(ImagePlugin::default_nearest())
                .set(WindowPlugin {
                    primary_window: Some(Window {
                        title: "Lightborne".into(),
                        name: Some("lightborne".into()),
                        present_mode: PresentMode::AutoNoVsync,
                        fit_canvas_to_parent: true,
                        prevent_default_event_handling: false,
                        ..default()
                    }),
                    ..default()
                })
                .set(AssetPlugin {
                    //https://github.com/bevyengine/bevy_github_ci_template/issues/48
                    meta_check: AssetMetaCheck::Never,
                    ..default()
                }),
        )
        .add_plugins(bevy_mod_debugdump::CommandLineArgs)
        .add_plugins(ConfigPlugin)
        .add_plugins(LogDiagnosticsPlugin::default())
        .add_plugins(RapierPhysicsPlugin::<NoUserData>::pixels_per_meter(8.0).in_fixed_schedule())
        .add_plugins(SpriteAnimationPlugin)
        .add_plugins(PlayerManagementPlugin)
        .add_plugins(LevelManagementPlugin)
        .add_plugins(LightManagementPlugin)
        .add_plugins(ParticlePlugin)
        .add_plugins(PausePlugin)
        .add_plugins(LevelSelectPlugin)
        .add_plugins(CameraPlugin)
<<<<<<< HEAD
        .add_plugins(LightingPlugin)
        .add_plugins(DebugPlugin::default())
        .insert_state(GameState::Ui)
        .insert_state(UiState::LevelSelect)
=======
        .add_plugins(DeferredLightingPlugin)
        .add_plugins(DebugPlugin {
            physics: false,
            ..default()
        })
        .insert_state(GameState::Playing)
>>>>>>> 395400be
        .add_event::<ResetLevel>()
        .add_systems(Startup, init_cursor_world_coords)
        .add_systems(Update, update_cursor_world_coords)
        .run();
}<|MERGE_RESOLUTION|>--- conflicted
+++ resolved
@@ -65,19 +65,13 @@
         .add_plugins(PausePlugin)
         .add_plugins(LevelSelectPlugin)
         .add_plugins(CameraPlugin)
-<<<<<<< HEAD
-        .add_plugins(LightingPlugin)
-        .add_plugins(DebugPlugin::default())
         .insert_state(GameState::Ui)
         .insert_state(UiState::LevelSelect)
-=======
         .add_plugins(DeferredLightingPlugin)
         .add_plugins(DebugPlugin {
             physics: false,
             ..default()
         })
-        .insert_state(GameState::Playing)
->>>>>>> 395400be
         .add_event::<ResetLevel>()
         .add_systems(Startup, init_cursor_world_coords)
         .add_systems(Update, update_cursor_world_coords)
