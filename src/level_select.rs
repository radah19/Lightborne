--- conflicted
+++ resolved
@@ -1,11 +1,8 @@
-<<<<<<< HEAD
 use std::collections::HashMap;
 
 use bevy::asset::RenderAssetUsages;
+use bevy::audio::PlaybackMode;
 use bevy::image::{BevyDefault, TextureFormatPixelInfo};
-=======
-use bevy::audio::PlaybackMode;
->>>>>>> 6e8d6a05
 use bevy::prelude::*;
 use bevy::render::render_resource::{Extent3d, TextureDimension, TextureFormat};
 use bevy_ecs_ldtk::ldtk::{FieldValue, Type};
@@ -214,6 +211,7 @@
         if index.0 >= ldtk_levels.len() {
             panic!("Selected level index is out of bounds!")
         }
+        // <<<<<<< HEAD
         let level = &ldtk_levels[index.0];
         match *interaction {
             Interaction::Pressed => {
@@ -235,6 +233,14 @@
                                 player_transform.translation.x = player_x as f32;
                                 player_transform.translation.y =
                                     -player_y as f32 + LYRA_RESPAWN_EPSILON;
+
+                                // Send a camera transition event to tp the camera immediately
+                                let camera_pos = camera_position_from_level(
+                                    level_box_from_level(&ldtk_levels[index.0]),
+                                    player_transform.translation.xy(),
+                                );
+                                ev_move_camera.send(CameraMoveEvent::Instant { to: camera_pos });
+
                                 break 'loop_layers;
                             }
                         }
@@ -279,11 +285,9 @@
                         }) else {
                             panic!("Entity layer data not found!");
                         };
-<<<<<<< HEAD
                         let mut level_preview_data = Vec::with_capacity(layer_w * layer_h);
                         let pixel_size = TextureFormat::bevy_default().pixel_size();
                         for tile in layer_data {
-                            let color_scale = 17;
                             for i in 0..pixel_size {
                                 level_preview_data.push(LEVEL_PREVIEW_COLORS[*tile as usize][i]);
                             }
@@ -331,18 +335,6 @@
                             .0
                             .insert(level_id.into(), new_handle.clone());
                         new_handle
-=======
-                        player_transform.translation.x = player_x as f32;
-                        player_transform.translation.y = -player_y as f32 + LYRA_RESPAWN_EPSILON;
-
-                        // Send a camera transition event to tp the camera immediately
-                        let camera_pos = camera_position_from_level(
-                            level_box_from_level(&ldtk_levels[index.0]),
-                            player_transform.translation.xy(),
-                        );
-                        ev_move_camera.send(CameraMoveEvent::Instant { to: camera_pos });
-                        break 'loop_layers;
->>>>>>> 6e8d6a05
                     }
                 };
                 let Ok((level_preview_entity, level_preview_image_node)) =
@@ -359,15 +351,5 @@
             }
             _ => {}
         }
-<<<<<<< HEAD
-=======
-
-        next_game_state.set(GameState::Playing);
-        next_ui_state.set(UiState::None);
-        // Set the current level_iid to an empty string so we don't trigger the camera transition.
-        // Please add one skull emoji if you try to get rid of this but add it back anyway
-        // (skull emoji) (skull emoji)
-        current_level.level_iid = LevelIid::new("");
->>>>>>> 6e8d6a05
     }
 }