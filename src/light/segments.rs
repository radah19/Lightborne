--- conflicted
+++ resolved
@@ -47,12 +47,8 @@
                 segment: LightSegment { color },
                 mesh: render_data.mesh.clone(),
                 material: render_data.material_map[color].clone(),
-<<<<<<< HEAD
                 layer: render_data.layer.clone(),
-                visibility: Visibility::Visible,
-=======
                 visibility: Visibility::Hidden,
->>>>>>> 48f88191
                 transform: Transform::default(),
                 line_light: LineLighting {
                     radius: 20.0,
